--- conflicted
+++ resolved
@@ -24,22 +24,13 @@
 from pytorch_lightning.callbacks import GradientAccumulationScheduler
 from pytorch_lightning.core.lightning import LightningModule
 from pytorch_lightning.loggers.base import DummyLogger
-<<<<<<< HEAD
-from pytorch_lightning.utilities import is_native_amp_available, is_apex_available
-=======
 from pytorch_lightning.utilities import AMPType
->>>>>>> a6e7aa77
 from pytorch_lightning.utilities.exceptions import MisconfigurationException
 from pytorch_lightning.utilities.memory import is_oom_error, garbage_collection_cuda
 
 if is_apex_available():
     from apex import amp
-<<<<<<< HEAD
-
-=======
-except ImportError:
-    amp = None
->>>>>>> a6e7aa77
+
 
 EPSILON = 1e-6
 EPSILON_FP16 = 1e-5
@@ -79,11 +70,7 @@
         if self.gradient_clip_val <= 0:
             return
         model = self.get_model()
-<<<<<<< HEAD
-        if self.use_amp and not is_native_amp_available():
-=======
         if self.amp_type == AMPType.APEX:
->>>>>>> a6e7aa77
             parameters = amp.master_params(optimizer)
         else:
             parameters = model.parameters()
