--- conflicted
+++ resolved
@@ -23,10 +23,7 @@
 import torch
 
 from pytorch_lightning import _logger as log
-<<<<<<< HEAD
-=======
 from pytorch_lightning.utilities import AMPType
->>>>>>> a6e7aa77
 from pytorch_lightning.utilities.distributed import rank_zero_only
 from pytorch_lightning.utilities.imports import is_apex_available, is_hydra_available, is_native_amp_available
 
@@ -36,11 +33,6 @@
 
 if is_apex_available():
     from apex import amp
-<<<<<<< HEAD
-=======
-except ImportError:
-    amp = None
->>>>>>> a6e7aa77
 
 
 class DDPBackend(object):
@@ -203,15 +195,8 @@
         # set model properties before going into wrapper
         self.trainer.copy_trainer_model_properties(model)
 
-<<<<<<< HEAD
-        # AMP
-        # run through amp wrapper before going to distributed DP
-        # TODO: remove with dropping NVIDIA AMP support
-        if self.trainer.use_amp and not is_native_amp_available():
-=======
         # AMP - run through amp wrapper before going to distributed DP
         if self.trainer.amp_type == AMPType.APEX:
->>>>>>> a6e7aa77
             model, optimizers = model.configure_apex(amp, model, self.trainer.optimizers, self.trainer.amp_level)
             self.trainer.optimizers = optimizers
             self.trainer.reinit_scheduler_properties(self.trainer.optimizers, self.trainer.lr_schedulers)
