# Copyright The PyTorch Lightning team.
#
# Licensed under the Apache License, Version 2.0 (the "License");
# you may not use this file except in compliance with the License.
# You may obtain a copy of the License at
#
#     http://www.apache.org/licenses/LICENSE-2.0
#
# Unless required by applicable law or agreed to in writing, software
# distributed under the License is distributed on an "AS IS" BASIS,
# WITHOUT WARRANTIES OR CONDITIONS OF ANY KIND, either express or implied.
# See the License for the specific language governing permissions and
# limitations under the License.
from collections import Counter
from functools import wraps
from typing import Callable, Optional, Sequence, Tuple

import torch

from pytorch_lightning.metrics.functional.average_precision import average_precision as __ap
from pytorch_lightning.metrics.functional.f_beta import fbeta as __fb, f1 as __f1
from pytorch_lightning.metrics.functional.precision_recall_curve import _binary_clf_curve, precision_recall_curve as __prc
from pytorch_lightning.metrics.functional.roc import roc as __roc
from pytorch_lightning.metrics.utils import (
    to_categorical as __tc,
    to_onehot as __to,
    get_num_classes as __gnc,
    reduce,
    class_reduce,
)
from pytorch_lightning.utilities import rank_zero_warn


def to_onehot(
        tensor: torch.Tensor,
        num_classes: Optional[int] = None,
) -> torch.Tensor:
    """
    Converts a dense label tensor to one-hot format

    .. warning :: Deprecated in favor of :func:`~pytorch_lightning.metrics.utils.to_onehot`
    """
    rank_zero_warn(
        "This `to_onehot` was deprecated in v1.1.0 in favor of"
        " `from pytorch_lightning.metrics.utils import to_onehot`."
        " It will be removed in v1.3.0", DeprecationWarning
    )
    return __to(tensor, num_classes)


def to_categorical(
        tensor: torch.Tensor,
        argmax_dim: int = 1
) -> torch.Tensor:
    """
    Converts a tensor of probabilities to a dense label tensor

    .. warning :: Deprecated in favor of :func:`~pytorch_lightning.metrics.utils.to_categorical`

    """
    rank_zero_warn(
        "This `to_categorical` was deprecated in v1.1.0 in favor of"
        " `from pytorch_lightning.metrics.utils import to_categorical`."
        " It will be removed in v1.3.0", DeprecationWarning
    )
    return __tc(tensor)


def get_num_classes(
        pred: torch.Tensor,
        target: torch.Tensor,
        num_classes: Optional[int] = None,
) -> int:
    """
    Calculates the number of classes for a given prediction and target tensor.

    .. warning :: Deprecated in favor of :func:`~pytorch_lightning.metrics.utils.get_num_classes`

    """
    rank_zero_warn(
        "This `get_num_classes` was deprecated in v1.1.0 in favor of"
        " `from pytorch_lightning.metrics.utils import get_num_classes`."
        " It will be removed in v1.3.0", DeprecationWarning
    )
    return __gnc(pred,target, num_classes)


def stat_scores(
        pred: torch.Tensor,
        target: torch.Tensor,
        class_index: int, argmax_dim: int = 1,
) -> Tuple[torch.Tensor, torch.Tensor, torch.Tensor, torch.Tensor, torch.Tensor]:
    """
    Calculates the number of true positive, false positive, true negative
    and false negative for a specific class

    Args:
        pred: prediction tensor
        target: target tensor
        class_index: class to calculate over
        argmax_dim: if pred is a tensor of probabilities, this indicates the
            axis the argmax transformation will be applied over

    Return:
        True Positive, False Positive, True Negative, False Negative, Support

    Example:

        >>> x = torch.tensor([1, 2, 3])
        >>> y = torch.tensor([0, 2, 3])
        >>> tp, fp, tn, fn, sup = stat_scores(x, y, class_index=1)
        >>> tp, fp, tn, fn, sup
        (tensor(0), tensor(1), tensor(2), tensor(0), tensor(0))

    """
    if pred.ndim == target.ndim + 1:
        pred = to_categorical(pred, argmax_dim=argmax_dim)

    tp = ((pred == class_index) * (target == class_index)).to(torch.long).sum()
    fp = ((pred == class_index) * (target != class_index)).to(torch.long).sum()
    tn = ((pred != class_index) * (target != class_index)).to(torch.long).sum()
    fn = ((pred != class_index) * (target == class_index)).to(torch.long).sum()
    sup = (target == class_index).to(torch.long).sum()

    return tp, fp, tn, fn, sup


def stat_scores_multiple_classes(
        pred: torch.Tensor,
        target: torch.Tensor,
        num_classes: Optional[int] = None,
        argmax_dim: int = 1,
        reduction: str = 'none',
) -> Tuple[torch.Tensor, torch.Tensor, torch.Tensor, torch.Tensor, torch.Tensor]:
    """
    Calculates the number of true positive, false positive, true negative
    and false negative for each class

    Args:
        pred: prediction tensor
        target: target tensor
        num_classes: number of classes if known
        argmax_dim: if pred is a tensor of probabilities, this indicates the
            axis the argmax transformation will be applied over
        reduction: a method to reduce metric score over labels (default: none)
            Available reduction methods:

            - elementwise_mean: takes the mean
            - none: pass array
            - sum: add elements

    Return:
        True Positive, False Positive, True Negative, False Negative, Support

    Example:

        >>> x = torch.tensor([1, 2, 3])
        >>> y = torch.tensor([0, 2, 3])
        >>> tps, fps, tns, fns, sups = stat_scores_multiple_classes(x, y)
        >>> tps
        tensor([0., 0., 1., 1.])
        >>> fps
        tensor([0., 1., 0., 0.])
        >>> tns
        tensor([2., 2., 2., 2.])
        >>> fns
        tensor([1., 0., 0., 0.])
        >>> sups
        tensor([1., 0., 1., 1.])

    """
    if pred.ndim == target.ndim + 1:
        pred = to_categorical(pred, argmax_dim=argmax_dim)

    num_classes = get_num_classes(pred=pred, target=target, num_classes=num_classes)

    if pred.dtype != torch.bool:
        pred = pred.clamp_max(max=num_classes)
    if target.dtype != torch.bool:
        target = target.clamp_max(max=num_classes)

    possible_reductions = ('none', 'sum', 'elementwise_mean')
    if reduction not in possible_reductions:
        raise ValueError("reduction type %s not supported" % reduction)

    if reduction == 'none':
        pred = pred.view((-1, )).long()
        target = target.view((-1, )).long()

        tps = torch.zeros((num_classes + 1,), device=pred.device)
        fps = torch.zeros((num_classes + 1,), device=pred.device)
        tns = torch.zeros((num_classes + 1,), device=pred.device)
        fns = torch.zeros((num_classes + 1,), device=pred.device)
        sups = torch.zeros((num_classes + 1,), device=pred.device)

        match_true = (pred == target).float()
        match_false = 1 - match_true

        tps.scatter_add_(0, pred, match_true)
        fps.scatter_add_(0, pred, match_false)
        fns.scatter_add_(0, target, match_false)
        tns = pred.size(0) - (tps + fps + fns)
        sups.scatter_add_(0, target, torch.ones_like(match_true))

        tps = tps[:num_classes]
        fps = fps[:num_classes]
        tns = tns[:num_classes]
        fns = fns[:num_classes]
        sups = sups[:num_classes]

    elif reduction == 'sum' or reduction == 'elementwise_mean':
        count_match_true = (pred == target).sum().float()
        oob_tp, oob_fp, oob_tn, oob_fn, oob_sup = stat_scores(pred, target, num_classes, argmax_dim)

        tps = count_match_true - oob_tp
        fps = pred.nelement() - count_match_true - oob_fp
        fns = pred.nelement() - count_match_true - oob_fn
        tns = pred.nelement() * (num_classes + 1) - (tps + fps + fns + oob_tn)
        sups = pred.nelement() - oob_sup.float()

        if reduction == 'elementwise_mean':
            tps /= num_classes
            fps /= num_classes
            fns /= num_classes
            tns /= num_classes
            sups /= num_classes

    return tps.float(), fps.float(), tns.float(), fns.float(), sups.float()


def accuracy(
        pred: torch.Tensor,
        target: torch.Tensor,
        num_classes: Optional[int] = None,
        class_reduction: str = 'micro',
        return_state: bool = False
) -> torch.Tensor:
    """
    Computes the accuracy classification score

    Args:
        pred: predicted labels
        target: ground truth labels
        num_classes: number of classes
        class_reduction: method to reduce metric score over labels

            - ``'micro'``: calculate metrics globally (default)
            - ``'macro'``: calculate metrics for each label, and find their unweighted mean.
            - ``'weighted'``: calculate metrics for each label, and find their weighted mean.
            - ``'none'``: returns calculated metric per class
        return_state: returns a internal state that can be ddp reduced
            before doing the final calculation

    Return:
         A Tensor with the accuracy score.

    Example:

        >>> x = torch.tensor([0, 1, 2, 3])
        >>> y = torch.tensor([0, 1, 2, 2])
        >>> accuracy(x, y)
        tensor(0.7500)

    """
    tps, fps, tns, fns, sups = stat_scores_multiple_classes(
        pred=pred, target=target, num_classes=num_classes)
    if return_state:
        return {'tps': tps, 'sups': sups}
    return class_reduce(tps, sups, sups, class_reduction=class_reduction)


def _confmat_normalize(cm):
    """ Normalization function for confusion matrix """
    cm = cm / cm.sum(-1, keepdim=True)
    nan_elements = cm[torch.isnan(cm)].nelement()
    if nan_elements != 0:
        cm[torch.isnan(cm)] = 0
        rank_zero_warn(f'{nan_elements} nan values found in confusion matrix have been replaced with zeros.')
    return cm


def precision_recall(
        pred: torch.Tensor,
        target: torch.Tensor,
        num_classes: Optional[int] = None,
        class_reduction: str = 'micro',
        return_support: bool = False,
        return_state: bool = False
) -> Tuple[torch.Tensor, torch.Tensor]:
    """
    Computes precision and recall for different thresholds

    Args:
        pred: estimated probabilities
        target: ground-truth labels
        num_classes: number of classes
        class_reduction: method to reduce metric score over labels

            - ``'micro'``: calculate metrics globally (default)
            - ``'macro'``: calculate metrics for each label, and find their unweighted mean.
            - ``'weighted'``: calculate metrics for each label, and find their weighted mean.
            - ``'none'``: returns calculated metric per class

        return_support: returns the support for each class, need for fbeta/f1 calculations
        return_state: returns a internal state that can be ddp reduced
            before doing the final calculation

    Return:
        Tensor with precision and recall

    Example:

        >>> x = torch.tensor([0, 1, 2, 3])
        >>> y = torch.tensor([0, 2, 2, 2])
        >>> precision_recall(x, y, class_reduction='macro')
        (tensor(0.5000), tensor(0.3333))

    """
    tps, fps, tns, fns, sups = stat_scores_multiple_classes(pred=pred, target=target, num_classes=num_classes)

    precision = class_reduce(tps, tps + fps, sups, class_reduction=class_reduction)
    recall = class_reduce(tps, tps + fns, sups, class_reduction=class_reduction)
    if return_state:
        return {'tps': tps, 'fps': fps, 'fns': fns, 'sups': sups}
    if return_support:
        return precision, recall, sups
    return precision, recall


def precision(
        pred: torch.Tensor,
        target: torch.Tensor,
        num_classes: Optional[int] = None,
        class_reduction: str = 'micro',
) -> torch.Tensor:
    """
    Computes precision score.

    Args:
        pred: estimated probabilities
        target: ground-truth labels
        num_classes: number of classes
        class_reduction: method to reduce metric score over labels

            - ``'micro'``: calculate metrics globally (default)
            - ``'macro'``: calculate metrics for each label, and find their unweighted mean.
            - ``'weighted'``: calculate metrics for each label, and find their weighted mean.
            - ``'none'``: returns calculated metric per class

    Return:
        Tensor with precision.

    Example:

        >>> x = torch.tensor([0, 1, 2, 3])
        >>> y = torch.tensor([0, 1, 2, 2])
        >>> precision(x, y)
        tensor(0.7500)

    """
    return precision_recall(pred=pred, target=target,
                            num_classes=num_classes, class_reduction=class_reduction)[0]


def recall(
        pred: torch.Tensor,
        target: torch.Tensor,
        num_classes: Optional[int] = None,
        class_reduction: str = 'micro',
) -> torch.Tensor:
    """
    Computes recall score.

    Args:
        pred: estimated probabilities
        target: ground-truth labels
        num_classes: number of classes
        class_reduction: method to reduce metric score over labels

            - ``'micro'``: calculate metrics globally (default)
            - ``'macro'``: calculate metrics for each label, and find their unweighted mean.
            - ``'weighted'``: calculate metrics for each label, and find their weighted mean.
            - ``'none'``: returns calculated metric per class

    Return:
        Tensor with recall.

    Example:

        >>> x = torch.tensor([0, 1, 2, 3])
        >>> y = torch.tensor([0, 1, 2, 2])
        >>> recall(x, y)
        tensor(0.7500)
    """
    return precision_recall(pred=pred, target=target,
                            num_classes=num_classes, class_reduction=class_reduction)[1]


# todo: remove in 1.3
def roc(
        pred: torch.Tensor,
        target: torch.Tensor,
        sample_weight: Optional[Sequence] = None,
        pos_label: int = 1.,
) -> Tuple[torch.Tensor, torch.Tensor, torch.Tensor]:
    """
    Computes the Receiver Operating Characteristic (ROC). It assumes classifier is binary.

    .. warning :: Deprecated in favor of :func:`~pytorch_lightning.metrics.functional.roc.roc`
    """
    rank_zero_warn(
        "This `multiclass_roc` was deprecated in v1.1.0 in favor of"
        " `from pytorch_lightning.metrics.functional.roc import roc`."
        " It will be removed in v1.3.0", DeprecationWarning
    )
    return __roc(preds=pred, target=target, sample_weights=sample_weight, pos_label=pos_label)


# TODO: deprecated in favor of general ROC in pytorch_lightning/metrics/functional/roc.py
def _roc(
        pred: torch.Tensor,
        target: torch.Tensor,
        sample_weight: Optional[Sequence] = None,
        pos_label: int = 1.,
) -> Tuple[torch.Tensor, torch.Tensor, torch.Tensor]:
    """
    Computes the Receiver Operating Characteristic (ROC). It assumes classifier is binary.

    .. warning :: Deprecated in favor of :func:`~pytorch_lightning.metrics.functional.roc.roc`

    Example:

        >>> x = torch.tensor([0, 1, 2, 3])
        >>> y = torch.tensor([0, 1, 1, 1])
        >>> fpr, tpr, thresholds = _roc(x, y)
        >>> fpr
        tensor([0., 0., 0., 0., 1.])
        >>> tpr
        tensor([0.0000, 0.3333, 0.6667, 1.0000, 1.0000])
        >>> thresholds
        tensor([4, 3, 2, 1, 0])

    """
    rank_zero_warn(
        "This `multiclass_roc` was deprecated in v1.1.0 in favor of"
        " `from pytorch_lightning.metrics.functional.roc import roc`."
        " It will be removed in v1.3.0", DeprecationWarning
    )
    fps, tps, thresholds = _binary_clf_curve(pred, target, sample_weights=sample_weight, pos_label=pos_label)

    # Add an extra threshold position
    # to make sure that the curve starts at (0, 0)
    tps = torch.cat([torch.zeros(1, dtype=tps.dtype, device=tps.device), tps])
    fps = torch.cat([torch.zeros(1, dtype=fps.dtype, device=fps.device), fps])
    thresholds = torch.cat([thresholds[0][None] + 1, thresholds])

    if fps[-1] <= 0:
        raise ValueError("No negative samples in targets, false positive value should be meaningless")

    fpr = fps / fps[-1]

    if tps[-1] <= 0:
        raise ValueError("No positive samples in targets, true positive value should be meaningless")

    tpr = tps / tps[-1]

    return fpr, tpr, thresholds


# TODO: deprecated in favor of general ROC in pytorch_lightning/metrics/functional/roc.py
def multiclass_roc(
        pred: torch.Tensor,
        target: torch.Tensor,
        sample_weight: Optional[Sequence] = None,
        num_classes: Optional[int] = None,
) -> Tuple[Tuple[torch.Tensor, torch.Tensor, torch.Tensor]]:
    """
    Computes the Receiver Operating Characteristic (ROC) for multiclass predictors.

    .. warning :: Deprecated in favor of :func:`~pytorch_lightning.metrics.functional.roc.roc`

    Args:
        pred: estimated probabilities
        target: ground-truth labels
        sample_weight: sample weights
        num_classes: number of classes (default: None, computes automatically from data)

    Return:
        returns roc for each class.
        Number of classes, false-positive rate (fpr), true-positive rate (tpr), thresholds

    Example:

        >>> pred = torch.tensor([[0.85, 0.05, 0.05, 0.05],
        ...                      [0.05, 0.85, 0.05, 0.05],
        ...                      [0.05, 0.05, 0.85, 0.05],
        ...                      [0.05, 0.05, 0.05, 0.85]])
        >>> target = torch.tensor([0, 1, 3, 2])
        >>> multiclass_roc(pred, target)   # doctest: +NORMALIZE_WHITESPACE
        ((tensor([0., 0., 1.]), tensor([0., 1., 1.]), tensor([1.8500, 0.8500, 0.0500])),
         (tensor([0., 0., 1.]), tensor([0., 1., 1.]), tensor([1.8500, 0.8500, 0.0500])),
         (tensor([0.0000, 0.3333, 1.0000]), tensor([0., 0., 1.]), tensor([1.8500, 0.8500, 0.0500])),
         (tensor([0.0000, 0.3333, 1.0000]), tensor([0., 0., 1.]), tensor([1.8500, 0.8500, 0.0500])))
    """
    rank_zero_warn(
        "This `multiclass_roc` was deprecated in v1.1.0 in favor of"
        " `from pytorch_lightning.metrics.functional.roc import roc`."
        " It will be removed in v1.3.0", DeprecationWarning
    )
    num_classes = get_num_classes(pred, target, num_classes)

    class_roc_vals = []
    for c in range(num_classes):
        pred_c = pred[:, c]

        class_roc_vals.append(_roc(pred=pred_c, target=target, sample_weight=sample_weight, pos_label=c))

    return tuple(class_roc_vals)


def auc(
        x: torch.Tensor,
        y: torch.Tensor,
) -> torch.Tensor:
    """
    Computes Area Under the Curve (AUC) using the trapezoidal rule

    Args:
        x: x-coordinates
        y: y-coordinates

    Return:
        Tensor containing AUC score (float)

    Example:

        >>> x = torch.tensor([0, 1, 2, 3])
        >>> y = torch.tensor([0, 1, 2, 2])
        >>> auc(x, y)
        tensor(4.)
    """
    dx = x[1:] - x[:-1]
    if (dx < 0).any():
        if (dx <= 0).all():
            direction = -1.
        else:
            raise ValueError(f"The 'x' array is neither increasing or decreasing: {x}. Reorder is not supported.")
    else:
        direction = 1.
    return direction * torch.trapz(y, x)


def auc_decorator() -> Callable:
    def wrapper(func_to_decorate: Callable) -> Callable:
        @wraps(func_to_decorate)
        def new_func(*args, **kwargs) -> torch.Tensor:
            x, y = func_to_decorate(*args, **kwargs)[:2]

            return auc(x, y)

        return new_func

    return wrapper


def multiclass_auc_decorator() -> Callable:
    def wrapper(func_to_decorate: Callable) -> Callable:
        @wraps(func_to_decorate)
        def new_func(*args, **kwargs) -> torch.Tensor:
            results = []
            for class_result in func_to_decorate(*args, **kwargs):
                x, y = class_result[:2]
                results.append(auc(x, y))

            return torch.stack(results)

        return new_func

    return wrapper


def auroc(
        pred: torch.Tensor,
        target: torch.Tensor,
        sample_weight: Optional[Sequence] = None,
        pos_label: int = 1.,
) -> torch.Tensor:
    """
    Compute Area Under the Receiver Operating Characteristic Curve (ROC AUC) from prediction scores

    Args:
        pred: estimated probabilities
        target: ground-truth labels
        sample_weight: sample weights
        pos_label: the label for the positive class

    Return:
        Tensor containing ROCAUC score

    Example:

        >>> x = torch.tensor([0, 1, 2, 3])
        >>> y = torch.tensor([0, 1, 1, 0])
        >>> auroc(x, y)
        tensor(0.5000)
    """
    if any(target > 1):
        raise ValueError('AUROC metric is meant for binary classification, but'
                         ' target tensor contains value different from 0 and 1.'
                         ' Use `multiclass_auroc` for multi class classification.')

    @auc_decorator()
    def _auroc(pred, target, sample_weight, pos_label):
        return _roc(pred, target, sample_weight, pos_label)

    return _auroc(pred=pred, target=target, sample_weight=sample_weight, pos_label=pos_label)


def multiclass_auroc(
        pred: torch.Tensor,
        target: torch.Tensor,
        sample_weight: Optional[Sequence] = None,
        num_classes: Optional[int] = None,
) -> torch.Tensor:
    """
    Compute Area Under the Receiver Operating Characteristic Curve (ROC AUC) from multiclass
    prediction scores

    Args:
        pred: estimated probabilities, with shape [N, C]
        target: ground-truth labels, with shape [N,]
        sample_weight: sample weights
        num_classes: number of classes (default: None, computes automatically from data)

    Return:
        Tensor containing ROCAUC score

    Example:

        >>> pred = torch.tensor([[0.85, 0.05, 0.05, 0.05],
        ...                      [0.05, 0.85, 0.05, 0.05],
        ...                      [0.05, 0.05, 0.85, 0.05],
        ...                      [0.05, 0.05, 0.05, 0.85]])
        >>> target = torch.tensor([0, 1, 3, 2])
        >>> multiclass_auroc(pred, target, num_classes=4)
        tensor(0.6667)
    """
    if not torch.allclose(pred.sum(dim=1), torch.tensor(1.0)):
        raise ValueError(
            "Multiclass AUROC metric expects the target scores to be"
            " probabilities, i.e. they should sum up to 1.0 over classes")

    if torch.unique(target).size(0) != pred.size(1):
        raise ValueError(
            f"Number of classes found in in 'target' ({torch.unique(target).size(0)})"
            f" does not equal the number of columns in 'pred' ({pred.size(1)})."
            " Multiclass AUROC is not defined when all of the classes do not"
            " occur in the target labels.")

    if num_classes is not None and num_classes != pred.size(1):
        raise ValueError(
            f"Number of classes deduced from 'pred' ({pred.size(1)}) does not equal"
            f" the number of classes passed in 'num_classes' ({num_classes}).")

    @multiclass_auc_decorator()
    def _multiclass_auroc(pred, target, sample_weight, num_classes):
        return multiclass_roc(pred, target, sample_weight, num_classes)

    class_aurocs = _multiclass_auroc(pred=pred, target=target,
                                     sample_weight=sample_weight,
                                     num_classes=num_classes)
    return torch.mean(class_aurocs)


<<<<<<< HEAD
def average_precision(
        pred: torch.Tensor,
        target: torch.Tensor,
        sample_weight: Optional[Sequence] = None,
        pos_label: int = 1.,
) -> torch.Tensor:
    """
    Compute average precision from prediction scores

    Args:
        pred: estimated probabilities
        target: ground-truth labels
        sample_weight: sample weights
        pos_label: the label for the positive class

    Return:
        Tensor containing average precision score

    Example:

        >>> x = torch.tensor([0, 1, 2, 3])
        >>> y = torch.tensor([0, 1, 2, 2])
        >>> average_precision(x, y)
        tensor(0.3333)
    """
    precision, recall, _ = precision_recall_curve(pred=pred, target=target,
                                                  sample_weight=sample_weight,
                                                  pos_label=pos_label)
    # Return the step function integral
    # The following works because the last entry of precision is
    # guaranteed to be 1, as returned by precision_recall_curve
    return -torch.sum((recall[1:] - recall[:-1]) * precision[:-1])


def mean_average_precision(pred: torch.Tensor, target: torch.Tensor, iou_threshold: float, num_classes: int) -> torch.Tensor:
    """
    Compute mean average precision for object detection task

    Args:
        pred: Tensor containing image index, class prediction, class probability, and
              bounding box prediction, with order [image_idx, class_pred, class_prob, d1, d2, ...]
        target: Tensor containing image index, class label, and bounding box prediction,
                with order [image_idx, class_label, d1, d2, ...]
        iou_threshold: threshold for IoU score for determining true positive and
                       false positive predictions.
        num_classes: number of total classes

    Returns:
        mean of the average precision for each class in object detection task.
    """
    average_precisions = torch.zeros(num_classes)
    eps = 1e-6
    for c in range(num_classes):
        c_pred = [p for p in pred if p[1] == c]
        c_target = [t for t in target if t[1] == c]
        if len(c_target) == 0:
            continue
        c_pred = sorted(c_pred, key=lambda x: x[2], reverse=True)
        tps, fps = torch.zeros(len(c_pred)), torch.zeros(len(c_pred))
        num_target_per_image = Counter(t[0] for t in c_target)
        targets_dict = {image_idx: torch.zeros(count) for image_idx, count in
                        num_target_per_image.items()}
        for i, p in enumerate(c_pred):
            targets = [t for t in c_target if t[0] == p[0]]
            best_iou = 0
            best_target_idx = 0
            for j, t in enumerate(targets):
                curr_iou = iou(p, t)
                if curr_iou > best_iou:
                    best_iou = curr_iou
                    best_target_idx = j
            if best_iou > iou_threshold and targets_dict[p[0].item()][best_target_idx] == 0:
                tps[idx] = 1
                targets_dict[p[0].item()][best_target_idx] = 1
            else:
                fps[idx] = 1
            acc_tps, acc_fps = torch.cumsum(tps, dim=0), torch.cumsum(fps, dim=0)
            precision = acc_tps / (acc_tps + acc_fps + eps)
            reall = acc_tps / len(c_target)
            last_ind = torch.where(tps == tps[-1])[0][0]
            sl = slice(0, last_ind + 1)
            precision = torch.cat([reversed(precision[sl]), torch.tensor([1])], dim=0)
            recall = torch.cat([reversed(recall[sl]), torch.tensor([0])], dim=0)
            average_precision = -torch.sum((recall[1:] - recall[:-1]) * precision[:-1])
            average_precision[c] = average_precision
        return torch.mean(average_precisions)


=======
>>>>>>> 8ad7214f
def dice_score(
        pred: torch.Tensor,
        target: torch.Tensor,
        bg: bool = False,
        nan_score: float = 0.0,
        no_fg_score: float = 0.0,
        reduction: str = 'elementwise_mean',
) -> torch.Tensor:
    """
    Compute dice score from prediction scores

    Args:
        pred: estimated probabilities
        target: ground-truth labels
        bg: whether to also compute dice for the background
        nan_score: score to return, if a NaN occurs during computation
        no_fg_score: score to return, if no foreground pixel was found in target
        reduction: a method to reduce metric score over labels.

            - ``'elementwise_mean'``: takes the mean (default)
            - ``'sum'``: takes the sum
            - ``'none'``: no reduction will be applied

    Return:
        Tensor containing dice score

    Example:

        >>> pred = torch.tensor([[0.85, 0.05, 0.05, 0.05],
        ...                      [0.05, 0.85, 0.05, 0.05],
        ...                      [0.05, 0.05, 0.85, 0.05],
        ...                      [0.05, 0.05, 0.05, 0.85]])
        >>> target = torch.tensor([0, 1, 3, 2])
        >>> dice_score(pred, target)
        tensor(0.3333)

    """
    num_classes = pred.shape[1]
    bg = (1 - int(bool(bg)))
    scores = torch.zeros(num_classes - bg, device=pred.device, dtype=torch.float32)
    for i in range(bg, num_classes):
        if not (target == i).any():
            # no foreground class
            scores[i - bg] += no_fg_score
            continue

        tp, fp, tn, fn, sup = stat_scores(pred=pred, target=target, class_index=i)
        denom = (2 * tp + fp + fn).to(torch.float)
        # nan result
        score_cls = (2 * tp).to(torch.float) / denom if torch.is_nonzero(denom) else nan_score

        scores[i - bg] += score_cls
    return reduce(scores, reduction=reduction)


def iou(
        pred: torch.Tensor,
        target: torch.Tensor,
        ignore_index: Optional[int] = None,
        absent_score: float = 0.0,
        num_classes: Optional[int] = None,
        reduction: str = 'elementwise_mean',
) -> torch.Tensor:
    """
    Intersection over union, or Jaccard index calculation.

    Args:
        pred: Tensor containing integer predictions, with shape [N, d1, d2, ...]
        target: Tensor containing integer targets, with shape [N, d1, d2, ...]
        ignore_index: optional int specifying a target class to ignore. If given, this class index does not contribute
            to the returned score, regardless of reduction method. Has no effect if given an int that is not in the
            range [0, num_classes-1], where num_classes is either given or derived from pred and target. By default, no
            index is ignored, and all classes are used.
        absent_score: score to use for an individual class, if no instances of the class index were present in
            `pred` AND no instances of the class index were present in `target`. For example, if we have 3 classes,
            [0, 0] for `pred`, and [0, 2] for `target`, then class 1 would be assigned the `absent_score`. Default is
            0.0.
        num_classes: Optionally specify the number of classes
        reduction: a method to reduce metric score over labels.

            - ``'elementwise_mean'``: takes the mean (default)
            - ``'sum'``: takes the sum
            - ``'none'``: no reduction will be applied

    Return:
        IoU score : Tensor containing single value if reduction is
        'elementwise_mean', or number of classes if reduction is 'none'

    Example:

        >>> target = torch.randint(0, 2, (10, 25, 25))
        >>> pred = torch.tensor(target)
        >>> pred[2:5, 7:13, 9:15] = 1 - pred[2:5, 7:13, 9:15]
        >>> iou(pred, target)
        tensor(0.9660)

    """
    if pred.size() != target.size():
        raise ValueError(f"'pred' shape ({pred.size()}) must equal 'target' shape ({target.size()})")

    if not torch.allclose(pred.float(), pred.int().float()):
        raise ValueError("'pred' must contain integer targets.")

    num_classes = get_num_classes(pred=pred, target=target, num_classes=num_classes)

    tps, fps, tns, fns, sups = stat_scores_multiple_classes(pred, target, num_classes)

    scores = torch.zeros(num_classes, device=pred.device, dtype=torch.float32)

    for class_idx in range(num_classes):
        if class_idx == ignore_index:
            continue

        tp = tps[class_idx]
        fp = fps[class_idx]
        fn = fns[class_idx]
        sup = sups[class_idx]

        # If this class is absent in the target (no support) AND absent in the pred (no true or false
        # positives), then use the absent_score for this class.
        if sup + tp + fp == 0:
            scores[class_idx] = absent_score
            continue

        denom = tp + fp + fn
        # Note that we do not need to worry about division-by-zero here since we know (sup + tp + fp != 0) from above,
        # which means ((tp+fn) + tp + fp != 0), which means (2tp + fp + fn != 0). Since all vars are non-negative, we
        # can conclude (tp + fp + fn > 0), meaning the denominator is non-zero for each class.
        score = tp.to(torch.float) / denom
        scores[class_idx] = score

    # Remove the ignored class index from the scores.
    if ignore_index is not None and ignore_index >= 0 and ignore_index < num_classes:
        scores = torch.cat([
            scores[:ignore_index],
            scores[ignore_index + 1:],
        ])

    return reduce(scores, reduction=reduction)


# todo: remove in 1.3
def precision_recall_curve(
        pred: torch.Tensor,
        target: torch.Tensor,
        sample_weight: Optional[Sequence] = None,
        pos_label: int = 1.,
):
    """
    Computes precision-recall pairs for different thresholds.

    .. warning :: Deprecated in favor of :func:`~pytorch_lightning.metrics.functional.precision_recall_curve.precision_recall_curve`
    """
    rank_zero_warn(
        "This `precision_recall_curve` was deprecated in v1.1.0 in favor of"
        " `from pytorch_lightning.metrics.functional.precision_recall_curve import precision_recall_curve`."
        " It will be removed in v1.3.0", DeprecationWarning
    )
    return __prc(preds=pred, target=target, sample_weights=sample_weight, pos_label=pos_label)


# todo: remove in 1.3
def multiclass_precision_recall_curve(
        pred: torch.Tensor,
        target: torch.Tensor,
        sample_weight: Optional[Sequence] = None,
        num_classes: Optional[int] = None,
):
    """
    Computes precision-recall pairs for different thresholds given a multiclass scores.

    .. warning :: Deprecated in favor of :func:`~pytorch_lightning.metrics.functional.precision_recall_curve.precision_recall_curve`
    """
    rank_zero_warn(
        "This `multiclass_precision_recall_curve` was deprecated in v1.1.0 in favor of"
        " `from pytorch_lightning.metrics.functional.precision_recall_curve import precision_recall_curve`."
        " It will be removed in v1.3.0", DeprecationWarning
    )
    if num_classes is None:
        num_classes = get_num_classes(pred, target, num_classes)
    return __prc(preds=pred, target=target, sample_weights=sample_weight, num_classes=num_classes)


# todo: remove in 1.3
def average_precision(
        pred: torch.Tensor,
        target: torch.Tensor,
        sample_weight: Optional[Sequence] = None,
        pos_label: int = 1.,
):
    """
    Compute average precision from prediction scores.

    .. warning :: Deprecated in favor of :func:`~pytorch_lightning.metrics.functional.average_precision.average_precision`
    """
    rank_zero_warn(
        "This `average_precision` was deprecated in v1.1.0 in favor of"
        " `pytorch_lightning.metrics.functional.average_precision import average_precision`."
        " It will be removed in v1.3.0", DeprecationWarning
    )
    return __ap(preds=pred, target=target, sample_weights=sample_weight, pos_label=pos_label)


# todo: remove in 1.2
def fbeta_score(
        pred: torch.Tensor,
        target: torch.Tensor,
        beta: float,
        num_classes: Optional[int] = None,
        class_reduction: str = 'micro',
) -> torch.Tensor:
    """
    Computes the F-beta score which is a weighted harmonic mean of precision and recall.

    .. warning :: Deprecated in favor of :func:`~pytorch_lightning.metrics.functional.f_beta.fbeta`
    """
    rank_zero_warn(
        "This `average_precision` was deprecated in v1.0.x in favor of"
        " `from pytorch_lightning.metrics.functional.f_beta import fbeta`."
        " It will be removed in v1.2.0", DeprecationWarning
    )
    if num_classes is None:
        num_classes = get_num_classes(pred, target)
    return __fb(preds=pred, target=target, beta=beta, num_classes=num_classes, average=class_reduction)


# todo: remove in 1.2
def f1_score(
        pred: torch.Tensor,
        target: torch.Tensor,
        num_classes: Optional[int] = None,
        class_reduction: str = 'micro',
) -> torch.Tensor:
    """
    Computes the F1-score (a.k.a F-measure), which is the harmonic mean of the precision and recall.

    .. warning :: Deprecated in favor of :func:`~pytorch_lightning.metrics.functional.f_beta.f1`
    """
    rank_zero_warn(
        "This `average_precision` was deprecated in v1.0.x in favor of"
        " `from pytorch_lightning.metrics.functional.f_beta import f1`."
        " It will be removed in v1.2.0", DeprecationWarning
    )
    if num_classes is None:
        num_classes = get_num_classes(pred, target)
    return __f1(preds=pred, target=target, num_classes=num_classes, average=class_reduction)<|MERGE_RESOLUTION|>--- conflicted
+++ resolved
@@ -672,97 +672,6 @@
     return torch.mean(class_aurocs)
 
 
-<<<<<<< HEAD
-def average_precision(
-        pred: torch.Tensor,
-        target: torch.Tensor,
-        sample_weight: Optional[Sequence] = None,
-        pos_label: int = 1.,
-) -> torch.Tensor:
-    """
-    Compute average precision from prediction scores
-
-    Args:
-        pred: estimated probabilities
-        target: ground-truth labels
-        sample_weight: sample weights
-        pos_label: the label for the positive class
-
-    Return:
-        Tensor containing average precision score
-
-    Example:
-
-        >>> x = torch.tensor([0, 1, 2, 3])
-        >>> y = torch.tensor([0, 1, 2, 2])
-        >>> average_precision(x, y)
-        tensor(0.3333)
-    """
-    precision, recall, _ = precision_recall_curve(pred=pred, target=target,
-                                                  sample_weight=sample_weight,
-                                                  pos_label=pos_label)
-    # Return the step function integral
-    # The following works because the last entry of precision is
-    # guaranteed to be 1, as returned by precision_recall_curve
-    return -torch.sum((recall[1:] - recall[:-1]) * precision[:-1])
-
-
-def mean_average_precision(pred: torch.Tensor, target: torch.Tensor, iou_threshold: float, num_classes: int) -> torch.Tensor:
-    """
-    Compute mean average precision for object detection task
-
-    Args:
-        pred: Tensor containing image index, class prediction, class probability, and
-              bounding box prediction, with order [image_idx, class_pred, class_prob, d1, d2, ...]
-        target: Tensor containing image index, class label, and bounding box prediction,
-                with order [image_idx, class_label, d1, d2, ...]
-        iou_threshold: threshold for IoU score for determining true positive and
-                       false positive predictions.
-        num_classes: number of total classes
-
-    Returns:
-        mean of the average precision for each class in object detection task.
-    """
-    average_precisions = torch.zeros(num_classes)
-    eps = 1e-6
-    for c in range(num_classes):
-        c_pred = [p for p in pred if p[1] == c]
-        c_target = [t for t in target if t[1] == c]
-        if len(c_target) == 0:
-            continue
-        c_pred = sorted(c_pred, key=lambda x: x[2], reverse=True)
-        tps, fps = torch.zeros(len(c_pred)), torch.zeros(len(c_pred))
-        num_target_per_image = Counter(t[0] for t in c_target)
-        targets_dict = {image_idx: torch.zeros(count) for image_idx, count in
-                        num_target_per_image.items()}
-        for i, p in enumerate(c_pred):
-            targets = [t for t in c_target if t[0] == p[0]]
-            best_iou = 0
-            best_target_idx = 0
-            for j, t in enumerate(targets):
-                curr_iou = iou(p, t)
-                if curr_iou > best_iou:
-                    best_iou = curr_iou
-                    best_target_idx = j
-            if best_iou > iou_threshold and targets_dict[p[0].item()][best_target_idx] == 0:
-                tps[idx] = 1
-                targets_dict[p[0].item()][best_target_idx] = 1
-            else:
-                fps[idx] = 1
-            acc_tps, acc_fps = torch.cumsum(tps, dim=0), torch.cumsum(fps, dim=0)
-            precision = acc_tps / (acc_tps + acc_fps + eps)
-            reall = acc_tps / len(c_target)
-            last_ind = torch.where(tps == tps[-1])[0][0]
-            sl = slice(0, last_ind + 1)
-            precision = torch.cat([reversed(precision[sl]), torch.tensor([1])], dim=0)
-            recall = torch.cat([reversed(recall[sl]), torch.tensor([0])], dim=0)
-            average_precision = -torch.sum((recall[1:] - recall[:-1]) * precision[:-1])
-            average_precision[c] = average_precision
-        return torch.mean(average_precisions)
-
-
-=======
->>>>>>> 8ad7214f
 def dice_score(
         pred: torch.Tensor,
         target: torch.Tensor,
